--- conflicted
+++ resolved
@@ -1,10 +1,6 @@
 {
    "name": "oxide.ts",
-<<<<<<< HEAD
-   "version": "0.9.12",
-=======
    "version": "1.0.0",
->>>>>>> ad773fb2
    "description": "Rust's Option<T> and Result<T, E>, implemented for TypeScript.",
    "main": "dist",
    "types": "dist",
